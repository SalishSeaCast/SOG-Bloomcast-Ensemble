--- conflicted
+++ resolved
@@ -1,12 +1,7 @@
 # Python packages and their versions required by SoG-bloomcast
 #
-<<<<<<< HEAD
 # :command:`pip install -r requirements.txt` should install these
 # in a new virtualenv
-=======
-# :command:`pip install -r requirements.txt` should install these in a
-# new virtualenv
->>>>>>> c02af299
 
 Jinja2==2.6
 Pygments==1.4
