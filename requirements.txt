# Python packages and their versions required by SoG-bloomcast
#
<<<<<<< HEAD
# :command:`pip install -r requirements.txt` should install these
# in a new virtualenv
=======
# :command:`pip install -r requirements.txt` should install these in a
# new virtualenv
>>>>>>> 972a86ee

Jinja2==2.6
Pygments==1.4
Sphinx==1.0.7
distribute==0.6.14
docutils==0.8
ipython==0.11
requests==0.6.1
wsgiref==0.1.2<|MERGE_RESOLUTION|>--- conflicted
+++ resolved
@@ -1,12 +1,7 @@
 # Python packages and their versions required by SoG-bloomcast
 #
-<<<<<<< HEAD
 # :command:`pip install -r requirements.txt` should install these
 # in a new virtualenv
-=======
-# :command:`pip install -r requirements.txt` should install these in a
-# new virtualenv
->>>>>>> 972a86ee
 
 Jinja2==2.6
 Pygments==1.4
